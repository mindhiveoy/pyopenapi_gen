--- conflicted
+++ resolved
@@ -19,11 +19,7 @@
 import re
 import types
 from datetime import date, datetime
-<<<<<<< HEAD
-from typing import Any, Callable, TypeVar, get_type_hints
-=======
 from typing import Any, Callable, TypeVar, Union, get_args, get_origin, get_type_hints
->>>>>>> d6ada2d8
 
 import cattrs
 from cattrs.errors import BaseValidationError, ClassValidationError, IterableValidationError
@@ -306,8 +302,6 @@
 converter.register_unstructure_hook(date, unstructure_date)
 
 
-<<<<<<< HEAD
-=======
 # =============================================================================
 # Union Type Structure Hook
 # =============================================================================
@@ -468,7 +462,7 @@
 _register_union_structure_hook()
 
 
->>>>>>> d6ada2d8
+
 def _register_structure_hooks_recursively(cls: type[Any], visited: set[type[Any]] | None = None) -> None:
     """
     Recursively register structure hooks for a dataclass and all its nested dataclass types.
@@ -552,7 +546,6 @@
 
         # Handle generic types (List[T], Optional[T], etc.) and Unions
         _register_hooks_for_nested_types(field_type, visited, _register_structure_hooks_recursively)
-<<<<<<< HEAD
 
 
 def _register_hooks_for_nested_types(
@@ -575,8 +568,6 @@
         for arg in get_args(type_hint):
             _register_hooks_for_nested_types(arg, visited, registrar)
 
-=======
->>>>>>> d6ada2d8
 
 def _extract_errors(e: BaseException | Exception, path: str = "") -> list[str]:
     """
@@ -586,38 +577,6 @@
         e: The exception to extract errors from
         path: The current path in the object structure (e.g. "items[0].id")
 
-<<<<<<< HEAD
-=======
-def _register_hooks_for_nested_types(
-    type_hint: Any, visited: set[type], registrar: Callable[[type, set[type]], None]
-) -> None:
-    """
-    Recursively inspect a type hint to find and register hooks for nested dataclasses.
-    Handles Unions, Lists, Optionals, and other generic types.
-    """
-    from typing import get_args, get_origin
-
-    # If it's a direct dataclass, register it
-    if isinstance(type_hint, type) and dataclasses.is_dataclass(type_hint):
-        registrar(type_hint, visited)
-        return
-
-    # If it's a generic type or Union, inspect its arguments
-    origin = get_origin(type_hint)
-    if origin is not None:
-        for arg in get_args(type_hint):
-            _register_hooks_for_nested_types(arg, visited, registrar)
-
-
-def _extract_errors(e: BaseException | Exception, path: str = "") -> list[str]:
-    """
-    Recursively extract human-readable error messages from cattrs validation errors.
-
-    Args:
-        e: The exception to extract errors from
-        path: The current path in the object structure (e.g. "items[0].id")
-
->>>>>>> d6ada2d8
     Returns:
         List of formatted error messages
     """
