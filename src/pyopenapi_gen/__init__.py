--- conflicted
+++ resolved
@@ -50,11 +50,7 @@
 ]
 
 # Semantic version of the generator core – automatically managed by semantic-release.
-<<<<<<< HEAD
-__version__: str = "2.0.1"
-=======
 __version__: str = "2.0.2"
->>>>>>> 5f7a70aa
 
 # ---------------------------------------------------------------------------
 # Lazy-loading and autocompletion support (This part remains)
