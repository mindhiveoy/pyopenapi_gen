--- conflicted
+++ resolved
@@ -129,13 +129,8 @@
 black = "^25.11.0"
 ruff = "^0.14.5"
 mypy = "^1.17.0"
-<<<<<<< HEAD
-commitizen = "^3.29.0"
+commitizen = "^4.10.0"
 python-semantic-release = "^10.5.2"
-=======
-commitizen = "^4.10.0"
-python-semantic-release = "^10.5.1"
->>>>>>> a54a4af0
 pytest-xdist = "^3.8.0"
 pytest-cov = "^6.2.1"
 build = "^1.2.0"
