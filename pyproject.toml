[build-system]
requires = ["hatchling"]
build-backend = "hatchling.build"

[project]
name = "pyopenapi-gen"
<<<<<<< HEAD
version = "2.0.2"
=======
version = "2.0.3"
>>>>>>> cb7832be
description = "Modern, async-first Python client generator for OpenAPI specifications with advanced cycle detection and unified type resolution"
authors = [{ name = "Mindhive Oy", email = "contact@mindhive.fi" }]
maintainers = [{ name = "Ville Venäläinen | Mindhive Oy", email = "ville@mindhive.fi" }]
readme = "README.md"
requires-python = ">=3.12,<4.0.0"
dependencies = [
  "openapi-spec-validator>=0.7",
  "openapi-core>=0.19",
  "PyYAML>=6.0",
  "typer>=0.14.0",
  "click>=8.0.0",
  "httpx>=0.24.0",
  "dataclass-wizard>=0.22.0",
  "cattrs>=25.3.0",
]
license = { text = "MIT" }
keywords = [
  "openapi",
  "swagger", 
  "client",
  "generator",
  "async",
  "python",
  "api",
  "http",
  "rest",
  "type-safe",
  "code-generation",
  "enterprise"
]
classifiers = [
  "Development Status :: 4 - Beta",
  "Environment :: Console",
  "Framework :: AsyncIO",
  "Intended Audience :: Developers",
  "License :: OSI Approved :: MIT License",
  "Natural Language :: English",
  "Operating System :: MacOS",
  "Operating System :: POSIX :: Linux",
  "Operating System :: Microsoft :: Windows",
  "Programming Language :: Python :: 3",
  "Programming Language :: Python :: 3.12",
  "Programming Language :: Python :: 3 :: Only",
  "Topic :: Internet :: WWW/HTTP :: HTTP Servers",
  "Topic :: Software Development :: Code Generators",
  "Topic :: Software Development :: Libraries :: Python Modules",
  "Topic :: System :: Networking",
  "Typing :: Typed",
]

[project.urls]
Homepage = "https://github.com/your-org/pyopenapi-gen"
Documentation = "https://github.com/your-org/pyopenapi-gen/blob/main/README.md"
Repository = "https://github.com/your-org/pyopenapi-gen"
Issues = "https://github.com/your-org/pyopenapi-gen/issues"
Changelog = "https://github.com/your-org/pyopenapi-gen/blob/main/CHANGELOG.md"
"Bug Reports" = "https://github.com/your-org/pyopenapi-gen/issues"
"Source Code" = "https://github.com/your-org/pyopenapi-gen"

[project.optional-dependencies]
dev = [
  "black>=23.0",
  "ruff>=0.4",
  "mypy>=1.7",
  "pytest>=7.0",
  "pytest-cov>=4.0",
  "pytest-timeout>=2.1.0",
  "pytest-xdist>=3.0.0",
  "types-toml>=0.10.8",
  "pytest-asyncio>=0.20.0",
  "safety>=2.0.0",
  "bandit[toml]>=1.7.0",
  "types-pyyaml>=6.0.12",
  "httpx>=0.24.0",
  "dataclass-wizard>=0.22.0",
]

[tool.black]
line-length = 120
target-version = ["py312"]
include = "\\.py$"

[tool.ruff]
line-length = 120
preview = true

[tool.ruff.lint]
select = ["F401", "E", "W", "I"]
ignore = ["E501"]  # Ignore line length for test files - focus on logic errors

[tool.mypy]
python_version = "3.12"
strict = true
show_error_codes = true
namespace_packages = true
implicit_optional = false
# Disable overly strict return checking for match statements
warn_no_return = false

[tool.pytest.ini_options]
addopts = "-ra"
testpaths = ["tests"]
pythonpath = "src"
python_files = ["test_*.py"]
python_functions = ["test_"]
log_cli = false
log_cli_level = "WARNING"
asyncio_mode = "auto"
asyncio_default_fixture_loop_scope = "function"
# For details on registering custom marks, see:
# https://docs.pytest.org/en/stable/how-to/mark.html
markers = [
    "timeout: specify a timeout for a test function (integration with pytest-timeout).",
]


[tool.poetry.group.dev.dependencies]
types-pyyaml = "^6.0.12.20250516"
bandit = {extras = ["toml"], version = "^1.8.6"}
pytest-timeout = "^2.4.0"
pytest-asyncio = "^1.3.0"
black = "^25.11.0"
ruff = "^0.14.5"
mypy = "^1.17.0"
commitizen = "^4.10.0"
python-semantic-release = "^10.5.2"
pytest-xdist = "^3.8.0"
pytest-cov = "^6.2.1"
build = "^1.2.0"
twine = "^6.0.1"

[project.scripts]
pyopenapi-gen = "pyopenapi_gen.cli:app"

[tool.commitizen]
name = "cz_conventional_commits"
<<<<<<< HEAD
version = "2.0.2"
=======
version = "2.0.3"
>>>>>>> cb7832be
version_files = [
    "pyproject.toml:version",
    "src/pyopenapi_gen/__init__.py:__version__"
]
tag_format = "v$version"
major_version_zero = false
changelog_file = "CHANGELOG.md"
changelog_format = "## [$version] - $date\\n\\n$changes"
commit_parser = "^(?P<change_type>feat|fix|docs|style|refactor|perf|test|build|ci|chore|revert)(?:\\((?P<scope>[^)]+)\\))?!?:\\s(?P<message>.+)$"
bump_message = "bump: version $current_version → $new_version"

[tool.semantic_release]
version_toml = ["pyproject.toml:project.version", "pyproject.toml:tool.commitizen.version"]
version_variables = [
    "src/pyopenapi_gen/__init__.py:__version__"
]
branch = "main"
upload_to_pypi = false
upload_to_repository = false
commit_message = "chore(release): {version}"
tag_commit = true
changelog_file = "CHANGELOG.md"
changelog_format = "# Changelog\\n\\n{changelog}"
hvcs = "github"
commit_parser = "conventional"
major_on_zero = false
# Allow bot actors (dependabot, renovate, etc.) to trigger releases
allowed_bots = ["dependabot", "renovate"]

[tool.coverage.run]
# Store coverage data files under coverage_reports/ instead of project root
data_file = "coverage_reports/.coverage"<|MERGE_RESOLUTION|>--- conflicted
+++ resolved
@@ -4,11 +4,7 @@
 
 [project]
 name = "pyopenapi-gen"
-<<<<<<< HEAD
-version = "2.0.2"
-=======
 version = "2.0.3"
->>>>>>> cb7832be
 description = "Modern, async-first Python client generator for OpenAPI specifications with advanced cycle detection and unified type resolution"
 authors = [{ name = "Mindhive Oy", email = "contact@mindhive.fi" }]
 maintainers = [{ name = "Ville Venäläinen | Mindhive Oy", email = "ville@mindhive.fi" }]
@@ -145,11 +141,7 @@
 
 [tool.commitizen]
 name = "cz_conventional_commits"
-<<<<<<< HEAD
-version = "2.0.2"
-=======
 version = "2.0.3"
->>>>>>> cb7832be
 version_files = [
     "pyproject.toml:version",
     "src/pyopenapi_gen/__init__.py:__version__"
