name: Semantic Release

on:
  push:
    branches: [main]
  workflow_dispatch:
    inputs:
      reason:
        description: 'Reason for manual release'
        required: false
        default: 'Manual release'

permissions:
  contents: write
  packages: write
  pull-requests: write
  issues: write

jobs:
  release:
    runs-on: ubuntu-latest
    environment: production
    concurrency:
      group: semantic-release
      cancel-in-progress: false
    
    steps:
    - name: Checkout code
      uses: actions/checkout@v4
      with:
        fetch-depth: 0
        token: ${{ secrets.SEMANTIC_RELEASE_TOKEN || secrets.GITHUB_TOKEN }}

    - name: Set up Python
      uses: actions/setup-python@v5
      with:
        python-version: '3.12'

    - name: Install Poetry
      uses: snok/install-poetry@v1
      with:
        version: latest
        virtualenvs-create: true
        virtualenvs-in-project: true
        virtualenvs-path: .venv

    - name: Install dependencies
      run: |
        poetry install --with dev

    - name: Run comprehensive quality checks
      run: |
        poetry run black --check src/ tests/
        poetry run ruff check src/ tests/
        poetry run mypy src/ --strict --no-warn-no-return
        poetry run bandit -r src/ -f txt -c .bandit

    - name: Run full test suite
      run: |
        poetry run pytest -n 2 --timeout=120 --cov=src --cov-report=term-missing --cov-report=xml --cov-fail-under=85

    - name: Check for release-worthy changes
      id: check_changes
      run: |
        # Check if there are any commits since the last tag that would trigger a release
        LAST_TAG=$(git describe --tags --abbrev=0 2>/dev/null || echo "")
        if [ -n "$LAST_TAG" ]; then
          COMMITS_SINCE_TAG=$(git log --oneline $LAST_TAG..HEAD | wc -l)
          RELEASE_WORTHY=$(git log $LAST_TAG..HEAD --grep="^feat" --grep="^fix" --grep="^perf" --grep="BREAKING CHANGE" --oneline | wc -l)
        else
          COMMITS_SINCE_TAG=1
          RELEASE_WORTHY=1
        fi
        
        echo "commits_since_tag=$COMMITS_SINCE_TAG" >> $GITHUB_OUTPUT
        echo "release_worthy=$RELEASE_WORTHY" >> $GITHUB_OUTPUT
        echo "last_tag=$LAST_TAG" >> $GITHUB_OUTPUT
        
        if [ "$RELEASE_WORTHY" -gt 0 ]; then
          echo "Found release-worthy changes since $LAST_TAG"
        else
          echo "No release-worthy changes found since $LAST_TAG"
        fi

<<<<<<< HEAD
    - name: Add Poetry to PATH
      run: echo "$HOME/.local/bin" >> $GITHUB_PATH

    - name: Verify Poetry is available
      run: |
        which poetry
        poetry --version

    - name: Python Semantic Release
      id: semantic_release
=======
    - name: Run semantic-release version
>>>>>>> 13a99f8c
      if: steps.check_changes.outputs.release_worthy > 0 || github.event_name == 'workflow_dispatch'
      env:
        GH_TOKEN: ${{ secrets.SEMANTIC_RELEASE_TOKEN || secrets.GITHUB_TOKEN }}
      run: |
        git config user.name "github-actions[bot]"
        git config user.email "github-actions[bot]@users.noreply.github.com"
        poetry run semantic-release version --skip-build

    - name: Build packages after version bump
      if: steps.check_changes.outputs.release_worthy > 0 || github.event_name == 'workflow_dispatch'
      run: |
        echo "🧹 Cleaning old packages..."
        rm -rf dist/
        echo "📦 Building packages with updated version..."
        poetry run python -m build
        echo "📋 Package contents:"
        ls -la dist/

    - name: Check if packages exist after semantic-release
      if: steps.check_changes.outputs.release_worthy > 0 || github.event_name == 'workflow_dispatch'
      run: |
        if [ -d "dist" ] && [ "$(ls -A dist/)" ]; then
          echo "✅ Packages exist in dist/"
          ls -la dist/
          
          # Extract version from package filename
          PACKAGE_VERSION=$(ls dist/*.whl | sed 's/.*-\([0-9]\+\.[0-9]\+\.[0-9]\+\).*/\1/' | head -1)
          echo "📦 Built package version: $PACKAGE_VERSION"
          echo "package_version=$PACKAGE_VERSION" >> $GITHUB_ENV
          
          # Check if version already exists on PyPI
          PYPI_LATEST=$(curl -s "https://pypi.org/pypi/pyopenapi-gen/json" | python3 -c "import sys, json; data=json.load(sys.stdin); print(data['info']['version'])" 2>/dev/null || echo "unknown")
          echo "📚 PyPI latest version: $PYPI_LATEST"
          
          if [ "$PACKAGE_VERSION" = "$PYPI_LATEST" ]; then
            echo "⚠️ Version $PACKAGE_VERSION already exists on PyPI"
            echo "This indicates either:"
            echo "  - No release-worthy changes since last version"
            echo "  - Semantic-release didn't detect conventional commits"
            echo "  - Last commit was already a release commit"
            echo "packages_exist=false" >> $GITHUB_ENV
            echo "version_conflict=true" >> $GITHUB_ENV
          else
            echo "✅ New version $PACKAGE_VERSION ready for publishing (current: $PYPI_LATEST → new: $PACKAGE_VERSION)"
            echo "packages_exist=true" >> $GITHUB_ENV
            echo "version_conflict=false" >> $GITHUB_ENV
          fi
        else
          echo "❌ No packages found, semantic-release may not have triggered a release"
          echo "packages_exist=false" >> $GITHUB_ENV
        fi

    - name: Validate PyPI token availability
      if: (steps.check_changes.outputs.release_worthy > 0 || github.event_name == 'workflow_dispatch') && env.packages_exist == 'true'
      env:
        PYPI_TOKEN: ${{ secrets.PYPI_API_TOKEN }}
      run: |
        echo "🔐 Validating PYPI_API_TOKEN secret..."
        if [ -z "$PYPI_TOKEN" ]; then
          echo "❌ PYPI_API_TOKEN secret is not configured in GitHub repository"
          echo ""
          echo "To fix this:"
          echo "  1. Go to: https://github.com/mindhiveoy/pyopenapi_gen/settings/secrets/actions"
          echo "  2. Click 'New repository secret'"
          echo "  3. Name: PYPI_API_TOKEN"
          echo "  4. Value: your PyPI token (starts with pypi-)"
          echo ""
          echo "Your PyPI token should be the same one that works locally."
          exit 1
        fi
        
        # Validate token format
        if [[ ! "$PYPI_TOKEN" =~ ^pypi- ]]; then
          echo "⚠️ Token doesn't start with 'pypi-' - this may be incorrect"
          echo "Token length: ${#PYPI_TOKEN} characters"
        else
          echo "✅ Token format looks correct (pypi-...)"
          echo "✅ Token length: ${#PYPI_TOKEN} characters"
        fi

    - name: Publish to PyPI with twine
      if: (steps.check_changes.outputs.release_worthy > 0 || github.event_name == 'workflow_dispatch') && env.packages_exist == 'true'
      timeout-minutes: 10
      env:
        TWINE_USERNAME: __token__
        TWINE_PASSWORD: ${{ secrets.PYPI_API_TOKEN }}
      run: |
        echo "🚀 Publishing to PyPI with twine..."
        
        echo "✅ Token configured (length: ${#TWINE_PASSWORD})"
        echo "📦 Checking packages..."
        poetry run twine check dist/*
        
        echo "🔗 Testing PyPI connectivity..."
        curl -I https://upload.pypi.org/legacy/ || {
          echo "⚠️ PyPI upload endpoint not reachable"
          exit 1
        }
        
        echo "📤 Uploading to PyPI with timeout protection..."
        timeout 300 poetry run twine upload \
          --username "$TWINE_USERNAME" \
          --password "$TWINE_PASSWORD" \
          --verbose \
          --disable-progress-bar \
          dist/* || {
          echo "❌ Upload failed or timed out after 5 minutes"
          echo "This could be due to:"
          echo "  - Network connectivity issues"
          echo "  - PyPI rate limiting"
          echo "  - Invalid token permissions"
          echo "  - Package already exists (version conflict)"
          exit 1
        }

    - name: Run semantic-release publish (GitHub release only)
      if: steps.check_changes.outputs.release_worthy > 0 || github.event_name == 'workflow_dispatch'
      env:
        GH_TOKEN: ${{ secrets.SEMANTIC_RELEASE_TOKEN || secrets.GITHUB_TOKEN }}
      run: |
        echo "📝 Creating GitHub release with semantic-release..."
        poetry run semantic-release publish

    - name: Get release version
      if: success() && (steps.check_changes.outputs.release_worthy > 0 || github.event_name == 'workflow_dispatch')
      id: get_version
      run: |
        # Get the latest tag as the released version
        LATEST_TAG=$(git describe --tags --abbrev=0 2>/dev/null || echo "")
        echo "released_version=$LATEST_TAG" >> $GITHUB_OUTPUT
        echo "Released version: $LATEST_TAG"

    - name: Sync version to staging branch
      if: success() && steps.get_version.outputs.released_version != ''
      env:
        GH_TOKEN: ${{ secrets.SEMANTIC_RELEASE_TOKEN || secrets.GITHUB_TOKEN }}
      run: |
        echo "🔄 Syncing main to staging branch..."
        
        # Fetch all branches
        git fetch origin staging:staging || echo "Staging branch doesn't exist, skipping"
        
        if git show-ref --verify --quiet refs/heads/staging; then
          # Switch to staging and merge main
          git checkout staging
          git merge main --no-edit || {
            echo "⚠️ Merge conflict detected, creating PR instead"
            git merge --abort
            gh pr create \
              --title "chore: sync version ${{ steps.get_version.outputs.released_version }} from main to staging" \
              --body "Automated sync of semantic release version ${{ steps.get_version.outputs.released_version }} from main branch" \
              --base staging \
              --head main \
              --label "automated,version-sync" || echo "PR may already exist"
          } && {
            echo "✅ Successfully merged main into staging"
            git push origin staging || echo "Failed to push to staging"
          }
        else
          echo "ℹ️ Staging branch doesn't exist, skipping sync"
        fi

    - name: Sync version to develop branch  
      if: success() && steps.get_version.outputs.released_version != ''
      env:
        GH_TOKEN: ${{ secrets.SEMANTIC_RELEASE_TOKEN || secrets.GITHUB_TOKEN }}
      run: |
        echo "🔄 Syncing main to develop branch..."
        
        # Fetch all branches
        git fetch origin develop:develop || echo "Develop branch doesn't exist, skipping"
        
        if git show-ref --verify --quiet refs/heads/develop; then
          # Switch to develop and merge main
          git checkout develop
          git merge main --no-edit || {
            echo "⚠️ Merge conflict detected, creating PR instead"
            git merge --abort
            gh pr create \
              --title "chore: sync version ${{ steps.get_version.outputs.released_version }} from main to develop" \
              --body "Automated sync of semantic release version ${{ steps.get_version.outputs.released_version }} from main branch" \
              --base develop \
              --head main \
              --label "automated,version-sync" || echo "PR may already exist"
          } && {
            echo "✅ Successfully merged main into develop"
            git push origin develop || echo "Failed to push to develop"
          }
        else
          echo "ℹ️ Develop branch doesn't exist, skipping sync"
        fi

    - name: Create release summary
      if: success()
      run: |
        echo "## 🚀 Release Published" >> $GITHUB_STEP_SUMMARY
        echo "- **Version**: ${{ steps.get_version.outputs.released_version }}" >> $GITHUB_STEP_SUMMARY
        echo "- **PyPI**: [pyopenapi-gen ${{ steps.get_version.outputs.released_version }}](https://pypi.org/project/pyopenapi-gen/${{ steps.get_version.outputs.released_version }})" >> $GITHUB_STEP_SUMMARY
        echo "- **GitHub Release**: [Release Notes](https://github.com/mindhiveoy/pyopenapi_gen/releases/tag/${{ steps.get_version.outputs.released_version }})" >> $GITHUB_STEP_SUMMARY
        
        if [ -n "${{ steps.get_version.outputs.released_version }}" ]; then
          echo "- **Branch Sync**: Version synced to staging and develop branches" >> $GITHUB_STEP_SUMMARY
        fi

  notify-completion:
    needs: release
    runs-on: ubuntu-latest
    if: always()
    steps:
    - name: Report success
      if: needs.release.result == 'success'
      run: |
        echo "✅ Semantic release completed successfully"
        
    - name: Report failure
      if: needs.release.result == 'failure'
      run: |
        echo "❌ Semantic release failed"
        exit 1 <|MERGE_RESOLUTION|>--- conflicted
+++ resolved
@@ -82,20 +82,7 @@
           echo "No release-worthy changes found since $LAST_TAG"
         fi
 
-<<<<<<< HEAD
-    - name: Add Poetry to PATH
-      run: echo "$HOME/.local/bin" >> $GITHUB_PATH
-
-    - name: Verify Poetry is available
-      run: |
-        which poetry
-        poetry --version
-
-    - name: Python Semantic Release
-      id: semantic_release
-=======
     - name: Run semantic-release version
->>>>>>> 13a99f8c
       if: steps.check_changes.outputs.release_worthy > 0 || github.event_name == 'workflow_dispatch'
       env:
         GH_TOKEN: ${{ secrets.SEMANTIC_RELEASE_TOKEN || secrets.GITHUB_TOKEN }}
