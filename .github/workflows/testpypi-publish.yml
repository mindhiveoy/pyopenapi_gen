--- conflicted
+++ resolved
@@ -2,11 +2,7 @@
 
 on:
   push:
-<<<<<<< HEAD
-    branches: [staging]
-=======
     branches: [main]
->>>>>>> a8d3ed8f
 
 jobs:
   build-and-testpypi:
